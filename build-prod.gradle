--- conflicted
+++ resolved
@@ -46,8 +46,6 @@
     finalConfigure()          // Must be last call to configuration
 }
 
-<<<<<<< HEAD
-=======
 group 'io.deepstream'
 version '0.3'
 
@@ -63,16 +61,11 @@
     }
 }
 
->>>>>>> 16c3ccbe
 bintray {
     user = System.getenv('BINTRAY_USER')
     key = System.getenv('BINTRAY_KEY')
 
-<<<<<<< HEAD
-    configurations = ['deployables'] //When uploading configuration files
-=======
     configurations = ['archives'] //When uploading configuration files
->>>>>>> 16c3ccbe
 
     dryRun = false //[Default: false] Whether to run this as dry-run, without deploying
     publish = true //[Default: false] Whether version should be auto published after an upload
@@ -82,11 +75,7 @@
         repo = 'maven'
         name = 'deepstream.io-client-java'
         userOrg = 'deepstreamio'
-<<<<<<< HEAD
-        desc = 'Java deepstream.io libraru'
-=======
         desc = 'Java deepstream.io library'
->>>>>>> 16c3ccbe
         websiteUrl = 'https://deepstream.io/'
         issueTrackerUrl = 'https://github.com/deepstreamIO/deepstream.io-client-java/issues'
         vcsUrl = 'https://github.com/deepstreamIO/deepstream.io-client-java.git'
@@ -99,11 +88,7 @@
 
         //Optional version descriptor
         version {
-<<<<<<< HEAD
-            name = '0.1'
-=======
             name = '0.3'
->>>>>>> 16c3ccbe
             //desc = 'Release Reason'
             released = new Date()
             //vcsTag = '1.3.0'
