--- conflicted
+++ resolved
@@ -20,9 +20,5 @@
   - ./scripts/installJava.sh
 
 script:
-<<<<<<< HEAD
   - ./gradlew -b build-prod.gradle
-=======
-  - ./gradlew -b build-prod.gradle
-  - rm -rf j2objcDist/j2object-1.1
->>>>>>> 16c3ccbe
+  - rm -rf j2objcDist/j2object-1.1