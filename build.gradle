--- conflicted
+++ resolved
@@ -1,11 +1,7 @@
 plugins {
-<<<<<<< HEAD
     id 'java'
     id "com.github.samueltbrown.cucumber" version "0.9"
-=======
-  id 'java'
-  id 'com.github.j2objccontrib.j2objcgradle' version '0.6.0-alpha'
->>>>>>> 8734aace
+    //id 'com.github.j2objccontrib.j2objcgradle' version '0.6.0-alpha'
 }
 
 // Java compatability
@@ -22,9 +18,9 @@
 dependencies {
     compile fileTree( dir: 'libs', include: ['*.jar'] )
     compile 'com.google.code.gson:gson:2.6.2'
+    compile 'io.socket:engine.io-client:0.7.0'
     testCompile group: 'junit', name: 'junit', version: '4.11'
     testCompile "org.mockito:mockito-core:1.+"
-<<<<<<< HEAD
     cucumberCompile  "info.cukes:cucumber-java:1.2.4"
     cucumberCompile  "info.cukes:cucumber-junit:1.2.4"
 }
@@ -40,17 +36,14 @@
 //    dryRun = false
 //    ignoreFailures = false
 //}
-=======
-}
 
-j2objcConfig {
-    // Sets up libraries you depend on
-    skipJ2objcVerification true
-    autoConfigureDeps true
-    supportedArchs += ['ios_i386']
-    testPattern {
-        include '**/*Test.java'
-    }
-    finalConfigure()          // Must be last call to configuration
-}
->>>>>>> 8734aace
+//j2objcConfig {
+//    // Sets up libraries you depend on
+//    skipJ2objcVerification true
+//    autoConfigureDeps true
+//    supportedArchs += ['ios_i386']
+//    testPattern {
+//        include '**/*Test.java'
+//    }
+//    finalConfigure()          // Must be last call to configuration
+//}