--- conflicted
+++ resolved
@@ -16,10 +16,10 @@
 
 dependencies {
     compile fileTree( dir: 'libs', include: ['*.jar'] )
-    compile 'io.socket:engine.io-client:0.7.0'
+    compile 'org.json:json:20160212'
     testCompile group: 'junit', name: 'junit', version: '4.11'
     testCompile "org.mockito:mockito-core:1.+"
-<<<<<<< HEAD
+
 }
 
 j2objcConfig {
@@ -27,7 +27,4 @@
     autoConfigureDeps true
 
     finalConfigure()          // Must be last call to configuration
-=======
-
->>>>>>> 8ac774f5
 }