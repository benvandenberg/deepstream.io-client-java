package io.deepstream;

import java.io.EOFException;
import java.io.IOException;
import java.io.InputStreamReader;
import java.io.OutputStreamWriter;
import java.net.ConnectException;
import java.net.InetSocketAddress;
import java.net.Socket;
import java.net.URISyntaxException;
<<<<<<< HEAD
import java.util.Map;
=======
>>>>>>> 16c3ccbe

/**
 * An implementation of {@link Endpoint} that allows use to interact with with deepstream via TCP. This provides much
 * better speed, but does mean you'll have to be careful which firewalls lie inbetween.
 */
class EndpointTCP implements Endpoint {

    private final String MPS = Character.toString( '\u001f' );
    private final String MS = Character.toString( '\u001e' );
    private final String host;
    private final Integer port;
    private final Connection connection;
    private Socket socket;
    private String messageBuffer;
    private boolean closed;

    private OutputStreamWriter out;
    private InputStreamReader in;

    public EndpointTCP(String url, DeepstreamConfig deepstreamConfig, Connection connection) throws URISyntaxException {
        try {
            this.host = url.substring( 0, url.indexOf( ':' ) );
            this.port = Integer.parseInt( url.substring( url.indexOf( ':' ) + 1 )  );
        } catch( Exception e ) {
            throw new URISyntaxException( url, "URL provided is not correct" );
        }

        this.connection = connection;

        this.messageBuffer = "";

        this.open();
    }

    public void open() {
        try {
            this.socket = new Socket();
            this.socket.setKeepAlive( true );
            this.socket.connect(new InetSocketAddress( host, port ));
        } catch (IOException e) {
            this.onError( e );
            return;
        }

        try {
            this.in = new InputStreamReader( this.socket.getInputStream() );
            this.out = new OutputStreamWriter( this.socket.getOutputStream() );
            this.connection.onOpen();
        } catch (IOException e) {
            onError( new ConnectException() );
            return;
        }

        this.run();
    }

    private void run() {
        final EndpointTCP self = this;

        new Thread(new Runnable() {
            @Override
            public void run() {
                while( !self.socket.isClosed() ) {
                    try {
                        char[] buffer = new char[ 1024 ];
                        int bytesRead = in.read( buffer, 0, 1024 );

                        if( bytesRead == -1 ) {
                            self.onError( new ConnectException() );
                            return;
                        }
                        self.onData( new String( buffer, 0, bytesRead ) );
                    } catch ( IOException e ) {
                        if( !self.closed ) {
                            self.onError( e );
                        }
                    }
                }
            }
        }).start();
    }

    private void onError( Exception e ) {
        String message;

        if( e instanceof ConnectException || e instanceof EOFException ) {
            message = String.format( "Can\'t connect! Deepstream server unreachable on %s:%s", this.host, this.port );
        } else {
            message = e.getMessage();
        }
        connection.onError( message );
        this.close();
    }

    private void onData( String data ) {
        String message;

        // Incomplete message, write to buffer
        char lastChar = data.charAt( data.length() - 1 );
        if( !Character.toString( lastChar ).equals( MS ) ) {
            this.messageBuffer += data;
            return;
        }

        // Message that completes previously received message
        if( this.messageBuffer.length() != 0 ) {
            message = this.messageBuffer + data;
            this.messageBuffer = "";

        } else {
            message = data;
        }

        this.connection.onMessage( message );
    }

    public void send(String message) {
        try {
            this.out.write( message, 0, message.length() );
            this.out.flush();
        } catch (IOException e) {
            if( !this.closed ) {
                this.onError( e );
            }
        }
    }

    public void close() {
        this.closed = true;

        try {
            this.socket.close();
        } catch ( IOException e ) {
            e.printStackTrace();
        }

        try {
            this.connection.onClose();
        } catch (URISyntaxException e) {
            e.printStackTrace();
        }
    }
}<|MERGE_RESOLUTION|>--- conflicted
+++ resolved
@@ -8,10 +8,6 @@
 import java.net.InetSocketAddress;
 import java.net.Socket;
 import java.net.URISyntaxException;
-<<<<<<< HEAD
-import java.util.Map;
-=======
->>>>>>> 16c3ccbe
 
 /**
  * An implementation of {@link Endpoint} that allows use to interact with with deepstream via TCP. This provides much
