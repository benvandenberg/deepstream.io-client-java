--- conflicted
+++ resolved
@@ -120,7 +120,6 @@
 
 
         private void provideRpc(final DeepstreamClient client) {
-<<<<<<< HEAD
             client.rpc.provide("add-numbers", new RpcRequestedListener() {
                 public void onRPCRequested(String rpcName, Object data, RpcResponse response) {
                     System.out.println("Got an RPC request");
@@ -133,26 +132,6 @@
                     } else {
                         response.error("This intentionally randomly failed");
                     }
-=======
-            new Thread(new Runnable() {
-                @Override
-                public void run() {
-                    client.rpc.provide("add-numbers", new RpcRequestedListener() {
-                        @Override
-                        public void onRPCRequested(String rpcName, Object data, RpcResponse response) {
-                            System.out.println("Got an RPC request");
-                            JsonArray numbers = (JsonArray) data;
-                            double random = Math.random();
-                            if (random < 0.2) {
-                                response.reject();
-                        } else if (random < 0.7) {
-                                response.send(numbers.get(0).getAsDouble() + numbers.get(1).getAsDouble());
-                            } else {
-                                response.error("This intentionally randomly failed");
-                            }
-                        }
-                    });
->>>>>>> ebe80ce8
                 }
             });
         }
