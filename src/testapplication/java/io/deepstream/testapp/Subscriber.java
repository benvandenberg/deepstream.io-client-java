--- conflicted
+++ resolved
@@ -170,17 +170,8 @@
         }
 
         private void queryClients(DeepstreamClient client) throws DeepstreamError {
-<<<<<<< HEAD
-            ArrayList<String> clients = client.presence.getAll();
-            System.out.print("Clients currently connected: ");
-            for (String c : clients) {
-                System.out.print(c + " ");
-            }
-            System.out.println();
-=======
             String[] clients = client.presence.getAll();
             System.out.println(String.format("Clients currently connected: ", Arrays.toString(clients)));
->>>>>>> fc17d4ce
         }
 
     }
