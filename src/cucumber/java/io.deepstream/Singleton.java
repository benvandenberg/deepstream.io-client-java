package io.deepstream;

import io.deepstream.constants.ConnectionState;
import io.deepstream.constants.Event;
import io.deepstream.constants.Topic;

import java.io.IOException;
import java.net.URISyntaxException;
import java.util.Properties;

class Singleton {

    private static Singleton singleton;
    private int serverPort = 7777;
    private int server2port = 8888;
    private String lastErrorMessage;
    private MockTcpServer server = new MockTcpServer( serverPort );
    private MockTcpServer server2 = new MockTcpServer( server2port );
    private DeepstreamClient client;

    private Singleton() {
    }

    static Singleton getSingleton() {
        if( singleton != null ) {
            return singleton;
        }
        System.out.println( "New Singleton" );
        singleton = new Singleton();
        return singleton;
    }

    MockTcpServer getServer1() {
        return this.server;
    }

    MockTcpServer getServer2() {
        return this.server2;
    }

    MockTcpServer getNewServer1() {
        this.server.close();
        this.server = new MockTcpServer( serverPort );
        return this.server;
    }

    DeepstreamClient getNewClient() throws IOException, URISyntaxException, InterruptedException {
        if( this.client != null ) {
            System.out.println( "Closing old client " );
            this.client.close();
            Thread.sleep( 100 );
        }

        System.out.println( "Creating new client" );
        Properties options = new Properties();
        options.put( "subscriptionTimeout", "100" );
        options.put( "recordReadAckTimeout", "200" );
        options.put( "recordReadTimeout", "260" );
        options.put( "recordDeleteTimeout", "100" );
        options.put( "rpcResponseTimeout", "200" );
<<<<<<< HEAD
        options.put( "reconnectIntervalIncrement", "1500" );
=======
        options.put("reconnectIntervalIncrement", "1500");
        options.put("maxReconnectAttempts", "1500");
        options.put("maxReconnectInterval", "1500");
>>>>>>> 5a9bf4a8
        this.client = new DeepstreamClient( "localhost:" + serverPort, options );

        this.client.setRuntimeErrorHandler(new DeepstreamRuntimeErrorHandler() {
            @Override
            public void onException(Topic topic, Event event, String errorMessage) {
                System.out.println( "Uncaught error via the DeepstreamRuntimeErrorHandler: " + topic + " " + event + " " + errorMessage);
                lastErrorMessage = event + ": " + errorMessage;
            }
        });

        this.client.addConnectionChangeListener(new ConnectionStateListener() {
            @Override
            public void connectionStateChanged(ConnectionState connectionState) {
                System.out.println( "Connection state changed to: " + connectionState );
            }
        });

        lastErrorMessage = null;

        return this.client;
    }

    String getLastErrorMessage() {
        return lastErrorMessage;
    }
}<|MERGE_RESOLUTION|>--- conflicted
+++ resolved
@@ -58,13 +58,8 @@
         options.put( "recordReadTimeout", "260" );
         options.put( "recordDeleteTimeout", "100" );
         options.put( "rpcResponseTimeout", "200" );
-<<<<<<< HEAD
         options.put( "reconnectIntervalIncrement", "1500" );
-=======
-        options.put("reconnectIntervalIncrement", "1500");
         options.put("maxReconnectAttempts", "1500");
-        options.put("maxReconnectInterval", "1500");
->>>>>>> 5a9bf4a8
         this.client = new DeepstreamClient( "localhost:" + serverPort, options );
 
         this.client.setRuntimeErrorHandler(new DeepstreamRuntimeErrorHandler() {
