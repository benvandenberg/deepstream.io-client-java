package io.deepstream;

import io.deepstream.constants.ConnectionState;
import io.deepstream.constants.Event;
import io.deepstream.constants.Topic;

import java.net.URISyntaxException;
import java.util.Properties;

class Singleton {

    private static Singleton singleton;
    private int serverPort = 7777;
    private int server2port = 8888;
    private String lastErrorMessage;
    private MockTcpServer server = new MockTcpServer( serverPort );
    private MockTcpServer server2 = new MockTcpServer( server2port );
    private DeepstreamClient client;

    private Singleton() {
    }

    static Singleton getSingleton() {
        if( singleton != null ) {
            return singleton;
        }
        System.out.println( "New Singleton" );
        singleton = new Singleton();
        return singleton;
    }

    MockTcpServer getServer1() {
        return this.server;
    }

    MockTcpServer getServer2() {
        return this.server2;
    }

    MockTcpServer getNewServer1() {
        this.server.close();
        this.server = new MockTcpServer( serverPort );
        return this.server;
    }

    DeepstreamClient getNewClient() throws URISyntaxException, InterruptedException, InvalidDeepstreamConfig {
        if( this.client != null ) {
            System.out.println( "Closing old client " );
            this.client.close();
            Thread.sleep( 100 );
        }

        System.out.println( "Creating new client" );
        Properties options = new Properties();
        options.put("subscriptionTimeout", "150");
        options.put("recordReadAckTimeout", "150");
        options.put("recordReadTimeout", "350");
        options.put("recordDeleteTimeout", "150");
<<<<<<< HEAD
        options.put( "rpcResponseTimeout", "200" );
        options.put( "reconnectIntervalIncrement", "1500" );
        options.put("maxReconnectAttempts", "1500");
=======
        options.put("rpcResponseTimeout", "500");
        options.put( "reconnectIntervalIncrement", "1500" );
        options.put("reconnectIntervalIncrement", "1500");
        options.put("maxReconnectAttempts", "1500");
        options.put("maxReconnectInterval", "1500");
>>>>>>> 16c3ccbe
        this.client = new DeepstreamClient( "localhost:" + serverPort, options );

        this.client.setRuntimeErrorHandler(new DeepstreamRuntimeErrorHandler() {
            @Override
            public void onException(Topic topic, Event event, String errorMessage) {
                System.out.println( "Uncaught error via the DeepstreamRuntimeErrorHandler: " + topic + " " + event + " " + errorMessage);
                lastErrorMessage = event + ": " + errorMessage;
            }
        });

        this.client.addConnectionChangeListener(new ConnectionStateListener() {
            @Override
            public void connectionStateChanged(ConnectionState connectionState) {
                System.out.println( "Connection state changed to: " + connectionState );
            }
        });

        lastErrorMessage = null;

        return this.client;
    }

    String getLastErrorMessage() {
        return lastErrorMessage;
    }
}<|MERGE_RESOLUTION|>--- conflicted
+++ resolved
@@ -56,17 +56,12 @@
         options.put("recordReadAckTimeout", "150");
         options.put("recordReadTimeout", "350");
         options.put("recordDeleteTimeout", "150");
-<<<<<<< HEAD
-        options.put( "rpcResponseTimeout", "200" );
-        options.put( "reconnectIntervalIncrement", "1500" );
-        options.put("maxReconnectAttempts", "1500");
-=======
         options.put("rpcResponseTimeout", "500");
         options.put( "reconnectIntervalIncrement", "1500" );
         options.put("reconnectIntervalIncrement", "1500");
         options.put("maxReconnectAttempts", "1500");
         options.put("maxReconnectInterval", "1500");
->>>>>>> 16c3ccbe
+
         this.client = new DeepstreamClient( "localhost:" + serverPort, options );
 
         this.client.setRuntimeErrorHandler(new DeepstreamRuntimeErrorHandler() {
