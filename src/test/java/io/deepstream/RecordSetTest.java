package io.deepstream;


import com.google.gson.JsonObject;
import io.deepstream.constants.ConnectionState;
import org.junit.After;
import org.junit.Assert;
import org.junit.Before;
import org.junit.Test;
import org.junit.runner.RunWith;
import org.junit.runners.JUnit4;

import java.net.URISyntaxException;
import java.util.HashMap;
import java.util.Map;
import java.util.Properties;

import static org.mockito.Mockito.mock;

@RunWith( JUnit4.class )
public class RecordSetTest {

    private Record record;
    private ConnectionMock connectionMock;
    private DeepstreamClientMock deepstreamClientMock;
    private DeepstreamRuntimeErrorHandler errorCallbackMock;

    @Before
    public void setUp() throws URISyntaxException {
        this.connectionMock = new ConnectionMock();
        this.errorCallbackMock = mock( DeepstreamRuntimeErrorHandler.class );
        this.deepstreamClientMock = new DeepstreamClientMock();
        this.deepstreamClientMock.setRuntimeErrorHandler( errorCallbackMock );
        this.deepstreamClientMock.setConnectionState( ConnectionState.OPEN );

        Map options = new Properties();
        options.put( "subscriptionTimeout", "10" );
        options.put( "recordDeleteTimeout", "10" );
        options.put( "recordReadAckTimeout", "10" );
        options.put( "recordReadTimeout", "20" );

        this.record = new Record( "testRecord", new HashMap(), connectionMock, options, deepstreamClientMock );
        record.onMessage( MessageParser.parseMessage( TestUtil.replaceSeperators( "R|A|S|testRecord" ), deepstreamClientMock ) );
        record.onMessage( MessageParser.parseMessage( TestUtil.replaceSeperators( "R|R|testRecord|0|{}" ), deepstreamClientMock ) );
        Assert.assertEquals( new JsonObject(), record.get() );
    }

    @After
    public void tearDown() {

    }

    @Test
    public void sendsUpdateMessageForEntireRecord() throws DeepstreamRecordDestroyedException {
        JsonObject object = new JsonObject();
        object.addProperty( "firstname", "Wolfram" );
        record.set( object );

        Assert.assertEquals( connectionMock.lastSentMessage, TestUtil.replaceSeperators( "R|U|testRecord|1|{\"firstname\":\"Wolfram\"}+" ) );
        Assert.assertEquals( object, record.get() );
    }

    @Test
    public void sendsUpdateMessageForPathChange() throws DeepstreamRecordDestroyedException {
        sendsUpdateMessageForEntireRecord();

        record.set( "lastname", "Hempel" );

        Assert.assertEquals( connectionMock.lastSentMessage, TestUtil.replaceSeperators( "R|P|testRecord|2|lastname|SHempel+" ) );
        Assert.assertEquals( "Hempel", record.get( "lastname" ).getAsString() );
    }

    @Test
<<<<<<< HEAD
    public void sendsPatchForSinglePathUpdate() {
        record.onMessage( new Message(
                "raw",
                Topic.RECORD,
                Actions.READ,
                new String[] { "testRecord", String.valueOf( 0 ), "{\"firstName\":\"Fred\",\"lastName\":\"Weasley\"}" }
        ));
        Person p = record.get( Person.class );
        p.firstName = "George";
        record.set( p );
        Assert.assertEquals( TestUtil.replaceSeperators("R|P|testRecord|1|firstName|SGeorge+"), connectionMock.lastSentMessage );
    }

    /*it( 'deletes value when sending undefined', function(){
        record.set( 'lastname', undefined );
        expect( connection.lastSendMessage ).toBe( msg( 'R|P|testRecord|3|lastname|U+' ) );
        expect( record.get() ).toEqual( { firstname: 'Wolfram' } );
    });

    it( 'throws error for invalid record data', function(){
        expect(function(){ record.set( undefined ); }).toThrow();
    });*/


    class Person {

        String firstName;
        String lastName;

        Person( String firstName ) {
            this.firstName = firstName;
        }

        Person( String firstName, String lastName ) {
            this.firstName = firstName;
            this.lastName = lastName;
        }

        @Override
        public boolean equals(Object obj) {
            if( !( obj instanceof Person ) ) {
                return false;
            }

            Person other = (Person) obj;
            if( this.firstName.equals( other.firstName) && this.lastName.equals( other.lastName ) )
                return true;
            else
                return false;
        }
=======
    public void deletesValueWhenSendingUndefined() throws DeepstreamRecordDestroyedException {
        //TODO
>>>>>>> 7cf0af82
    }
}<|MERGE_RESOLUTION|>--- conflicted
+++ resolved
@@ -71,60 +71,7 @@
     }
 
     @Test
-<<<<<<< HEAD
-    public void sendsPatchForSinglePathUpdate() {
-        record.onMessage( new Message(
-                "raw",
-                Topic.RECORD,
-                Actions.READ,
-                new String[] { "testRecord", String.valueOf( 0 ), "{\"firstName\":\"Fred\",\"lastName\":\"Weasley\"}" }
-        ));
-        Person p = record.get( Person.class );
-        p.firstName = "George";
-        record.set( p );
-        Assert.assertEquals( TestUtil.replaceSeperators("R|P|testRecord|1|firstName|SGeorge+"), connectionMock.lastSentMessage );
-    }
-
-    /*it( 'deletes value when sending undefined', function(){
-        record.set( 'lastname', undefined );
-        expect( connection.lastSendMessage ).toBe( msg( 'R|P|testRecord|3|lastname|U+' ) );
-        expect( record.get() ).toEqual( { firstname: 'Wolfram' } );
-    });
-
-    it( 'throws error for invalid record data', function(){
-        expect(function(){ record.set( undefined ); }).toThrow();
-    });*/
-
-
-    class Person {
-
-        String firstName;
-        String lastName;
-
-        Person( String firstName ) {
-            this.firstName = firstName;
-        }
-
-        Person( String firstName, String lastName ) {
-            this.firstName = firstName;
-            this.lastName = lastName;
-        }
-
-        @Override
-        public boolean equals(Object obj) {
-            if( !( obj instanceof Person ) ) {
-                return false;
-            }
-
-            Person other = (Person) obj;
-            if( this.firstName.equals( other.firstName) && this.lastName.equals( other.lastName ) )
-                return true;
-            else
-                return false;
-        }
-=======
     public void deletesValueWhenSendingUndefined() throws DeepstreamRecordDestroyedException {
         //TODO
->>>>>>> 7cf0af82
     }
 }